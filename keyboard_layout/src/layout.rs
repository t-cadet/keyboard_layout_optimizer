--- conflicted
+++ resolved
@@ -136,15 +136,8 @@
                             Vec::new(),
                             *fixed,
                             false,
-<<<<<<< HEAD
                             key_index as KeyIndex,
                         ));
-=======
-                        );
-                        layerkey_index += 1;
-                        layerkeys.push(layerkey);
-                        layerkey_to_key_index.push(key_index as KeyIndex);
->>>>>>> 495c55a7
 
                         layerkey_index += 1;
                         used_layerkey_index
